# PIE Toolbox (Pattern Identification and Evaluation)

<<<<<<< HEAD
PIE toolbox is a Python package designed for processing, analyzing, and classifying voxel data. It offers tools for data preprocessing, feature extraction, pattern identification, and evaluation. The core methods implemented in this package are SSM-PCA (Scaled Subprofile Model of Principal Component Analysis) and SVM (Support Vector Machine).
=======
PIE Toolbox is a Python package designed for processing, analyzing, and classifying voxel data. It offers tools for data preprocessing, feature extraction, pattern identification, and evaluation. The core methods implemented in this package are SSM-PCA (Scaled Subprofile Model of Principal Component Analysis) and SVM (Support Vector Machine).
>>>>>>> fe1d9fea

***

## Project Structure

```
.
├── pie_toolbox/               # Main source code of the program
│   ├── core/                  # Core of the program (main functions and classes)
│   ├── workflows/             # Workflow scripts for data processing and analysis
├── LICENSE.txt                # MIT license
├── log/                       # Folder for log files (created automatically)
├── config/                    # JSON files with pipeline configurations
├── example_generate_data.py   # Example data generator
├── example_pipeline.py        # Pipeline usage example
├── README.md                  # This file
└── requirements.txt           # List of dependencies

```


## Project Configuration

All project parameters, from data paths to model hyperparameters, are specified in json files in the config/ directory. This allows for easy reproducing of experiments and project customization.

example_data_config.json: Contains settings for the example pipeline, including parameters for the SSM-PSA and classifier.


***

## Installation and Getting Started

It is recommended to use a virtual environment when working with this project.

1. **Clone the repository:**

```bash
git clone git@github.com:IHB-IBR-department/PIE_toolbox.git
cd pie_toolbox
```

2. **Create and activate a virtual environment:**

```bash
python -m venv venv
source venv/bin/activate
```
For Windows:
```bash
python -m venv venv
venv\Scripts\activate
```

3. **Install dependencies:**

```bash
pip install -r requirements.txt
```


***

## Usage

To utilize the package's functionality in your scripts, import the relevant modules.
The `workflows` folder contains scripts designed for data processing and analysis, such as:
- `image_dataset.py`: Manages image datasets and related operations.
- `ssm_pca.py`: Implements the Scaled Subprofile Model of Principal Component Analysis.
- `feature_extraction.py`: Provides tools for extracting features from datasets.
- `classification.py`: Contains classification algorithms like Support Vector Machine.
- `export.py`: Handles exporting of results and data.

### Example of using `pie_toolbox`:

The script `examples/example_data_pipeline.py` demonstrates the main functions of PIE Toolbox using `example_data`.

You can run the script with the following command:
```bash
python example_pipeline.py
```
The results will be saved in the `example_data/results` directory.


***

## Example Data

The project also includes an `example_data/` folder containing example datasets. These datasets consist of generated data.

You can use the data in `example_data/` to try out the functions and workflows provided in the package, facilitating easier validation and understanding of the analysis steps on controlled sample inputs.

## Testing

To verify the correctness of the code, built-in unit tests are provided. Run them from the root folder of the project:

```bash
python -m pytest
```<|MERGE_RESOLUTION|>--- conflicted
+++ resolved
@@ -1,10 +1,6 @@
 # PIE Toolbox (Pattern Identification and Evaluation)
 
-<<<<<<< HEAD
-PIE toolbox is a Python package designed for processing, analyzing, and classifying voxel data. It offers tools for data preprocessing, feature extraction, pattern identification, and evaluation. The core methods implemented in this package are SSM-PCA (Scaled Subprofile Model of Principal Component Analysis) and SVM (Support Vector Machine).
-=======
 PIE Toolbox is a Python package designed for processing, analyzing, and classifying voxel data. It offers tools for data preprocessing, feature extraction, pattern identification, and evaluation. The core methods implemented in this package are SSM-PCA (Scaled Subprofile Model of Principal Component Analysis) and SVM (Support Vector Machine).
->>>>>>> fe1d9fea
 
 ***
 
